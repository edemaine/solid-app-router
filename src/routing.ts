--- conflicted
+++ resolved
@@ -401,11 +401,7 @@
       const isSvg = a instanceof SVGAElement;
       const href = isSvg ? a.href.baseVal : a.href;
       const target = isSvg ? a.target.baseVal : a.target;
-<<<<<<< HEAD
       if (target || (!href && !a.hasAttribute('state'))) return;
-=======
-      if (!href || target) return;
->>>>>>> e764cdda
 
       const rel = (a.getAttribute("rel") || "").split(/\s+/);
       if (a.hasAttribute("download") || (rel && rel.includes("external"))) return;
